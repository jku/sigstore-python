# Changelog

All notable changes to `sigstore-python` will be documented in this file.

The format is based on [Keep a Changelog](https://keepachangelog.com/en/1.0.0/).

All versions prior to 0.9.0 are untracked.

## [Unreleased]

### Added

* Added `LogEntry._kind_version`, which is now parsed earlier upon receipt from the rekor API,
  either from the root of the response, or from the reponse's inner base64-encoded JSON `body`.
  [#1370](https://github.com/sigstore/sigstore-python/pull/1370)

* Added support for ed25519 keys.
  [#1377](https://github.com/sigstore/sigstore-python/pull/1377)

### Fixed

* Avoid instantiation issues with `TransparencyLogEntry` when `InclusionPromise` is not present.

* TSA: Changed the Timestamp Authority requests to explicitly use sha256 for message digests.
  [#1373](https://github.com/sigstore/sigstore-python/pull/1373)

<<<<<<< HEAD
* TSA: Correctly verify timestamps with hashes other than SHA-256. Currently supported
  algorithms are SHA-256, SHA-384, SHA-512.
  [#1373](https://github.com/sigstore/sigstore-python/pull/1373)

* Fixed the certificate calidity period check for Timestamp Authorities (TSA).
  Certificates need not have and end date, while still requiring a start date.
=======
* Fixed the certificate validity period check for Timestamp Authorities (TSA).
  Certificates need not have an end date, while still requiring a start date.
>>>>>>> 6f52d7c9
  [#1368](https://github.com/sigstore/sigstore-python/pull/1368)

* Made Rekor client more compatible with Rekor v2 by removing trailing slashes
  from endpoints ([#1366](https://github.com/sigstore/sigstore-python/pull/1366))

* Verify: verify that all established times (timestamps or the log integration time)
  are within the signing certificate validity period. At least one established time is
  still required.
  [#1381](https://github.com/sigstore/sigstore-python/pull/1381)

* CI: Timestamp Authority tests use latest release, not latest tag, of
  [sigstore/timestamp-authority](https://github.com/sigstore/timestamp-authority)
  [#1377](https://github.com/sigstore/sigstore-python/pull/1377)

* Tests: Updated the `staging` and `sign_ctx_and_ident_for_env` fixtures to use the new methods
  for generating a `SigningContext`.
  [#1409](https://github.com/sigstore/sigstore-python/pull/1409)

### Changed

* API:
  * ClientTrustConfig now provides methods `production()`, `staging()`and `from_tuf()`
    to get access to current client configuration (trusted keys & certificates,
    URLs and their validity periods). [#1363](https://github.com/sigstore/sigstore-python/pull/1363)
* `--trust-config` now requires a file with SigningConfig v0.2, and is able to fully
  configure the used Sigstore instance [#1358]/(https://github.com/sigstore/sigstore-python/pull/1358)
* By default (when `--trust-config` is not used) the whole trust configuration now
  comes from the TUF repository [#1363](https://github.com/sigstore/sigstore-python/pull/1363)

### Removed
 * API:
  * `Issuer.production()` and `Issuer.staging()` have been removed: Use
    `Issuer()` instead with relevant URL. The current public good production and
    staging URLs are available via the `ClientTrustConfig` object.
    [#1363](https://github.com/sigstore/sigstore-python/pull/1363)
  * `SigningContext.production()` and `SigningContext.staging()` have been removed:
    Use `SigningContext.from_trust_config()` instead.
    [#1363](https://github.com/sigstore/sigstore-python/pull/1363)


## [3.6.2]

### Fixed

* Fixed issue where a trust root with multiple rekor keys was not considered valid:
  Now any rekor key listed in the trust root is considered good to verify entries
  [#1350](https://github.com/sigstore/sigstore-python/pull/1350)

### Changed

* Upgraded python-tuf dependency to 6.0: Connections to TUF repository
  now use system certificates (instead of certifi) and have automatic
  retries
* Updated the embedded TUF root to version 12

## [3.6.1]

### Fixed

* Relaxed the transitive dependency on `cryptography` to allow v43 and v44
  to be resolved
  ([#1251](https://github.com/sigstore/sigstore-python/pull/1251))

## [3.6.0]

### Added

* API: The DSSE `Envelope` class now performs automatic validation
  ([#1211](https://github.com/sigstore/sigstore-python/pull/1211))

* API: Added `signature` property to `Envelope` class for accessing raw
  signature bytes ([#1211](https://github.com/sigstore/sigstore-python/pull/1211))

* Signed timestamps embedded in bundles are now automatically verified
  against Timestamp Authorities provided within the Trusted Root ([#1206]
  (https://github.com/sigstore/sigstore-python/pull/1206))

* Bundles are now generated with signed timestamps when signing if the
  Trusted Root contains one or more Timestamp Authorities
  ([#1216](https://github.com/sigstore/sigstore-python/pull/1216))

### Removed

* Support for "detached" SCTs has been fully removed, aligning
  sigstore-python with other sigstore clients
  ([#1236](https://github.com/sigstore/sigstore-python/pull/1236))

### Fixed

* Fixed a CLI parsing bug introduced in 3.5.1 where a warning about
  verifying legacy bundles was never shown
  ([#1198](https://github.com/sigstore/sigstore-python/pull/1198))

* Strengthened the requirement that an inclusion promise is present
  *if* no other source of signed time is present
  ([#1247](https://github.com/sigstore/sigstore-python/pull/1247))

## [3.5.3]

### Fixed

* Corrective release for [3.5.2]

## [3.5.2]

### Fixed

* Pinned `cryptography` dependency strictly to prevent future breakage

## [3.5.1]

### Fixed

* Fixed a CLI parsing bug introduced in 3.5.0 when attempting
  to suppress irrelevant warnings
  ([#1192](https://github.com/sigstore/sigstore-python/pull/1192))

## [3.5.0]

### Added

* CLI: The `sigstore plumbing update-trust-root` command has been added.
  Like other plumbing-level commands, this is considered unstable and
  changes are not subject to our semver policy until explicitly noted
  ([#1174](https://github.com/sigstore/sigstore-python/pull/1174))

### Fixed

* CLI: Fixed an incorrect warning when verifying detached `.crt`/`.sig`
  inputs ([#1179](https://github.com/sigstore/sigstore-python/pull/1179))

## [3.4.0]

### Changed

* CLI: When verifying, the `--offline` flag now fully disables all online
  operations, including routine local TUF repository refreshes
  ([#1143](https://github.com/sigstore/sigstore-python/pull/1143))

* `sigstore-python`'s minimum supported Python version is now 3.9

### Fixed

* CLI: The `sigstore verify` subcommands now always check for a matching
  input file, rather than unconditionally falling back to matching on a
  valid `sha256:...` digest pattern
  ([#1152](https://github.com/sigstore/sigstore-python/pull/1152))

## [3.3.0]

### Added

* CLI: The `sigstore verify` command now outputs the inner in-toto statement
  when verifying DSSE envelopes. If verification is successful, the output
  will be the inner in-toto statement. This allows the user to see the
  statement's predicate, which `sigstore-python` does not verify and should be
  verified by the user.

* CLI: The `sigstore attest` subcommand has been added. This command is
  similar to `cosign attest` in that it signs over an artifact and a
  predicate using a DSSE envelope. This commands requires the user to pass
  a path to the file containing the predicate, and the predicate type.
  Currently only the SLSA Provenance v0.2 and v1.0 types are supported.

* CLI: The `sigstore verify` command now supports verifying digests. This means
  that the user can now pass a digest like `sha256:aaaa....` instead of the
  path to an artifact, and `sigstore-python` will verify it as if it was the
  artifact with that digest.

## [3.2.0]

### Added

* API: `models.Bundle.BundleType` is now a public API
  ([#1089](https://github.com/sigstore/sigstore-python/pull/1089))

* CLI: The `sigstore plumbing` subcommand hierarchy has been added. This
  hierarchy is for *developer-only* interactions, such as fixing malformed
  Sigstore bundles. These subcommands are **not considered stable until
  explicitly documented as such**.
  ([#1089](https://github.com/sigstore/sigstore-python/pull/1089))

### Changed

* CLI: The default console logger now emits to `stderr`, rather than `stdout`
  ([#1089](https://github.com/sigstore/sigstore-python/pull/1089))

## [3.1.0]

### Added

* API: `dsse.StatementBuilder` has been added. It can be used to construct an
  in-toto `Statement` for subsequent enveloping and signing.
  This API is public but is **not considered stable until the next major
  release.**
  ([#1077](https://github.com/sigstore/sigstore-python/pull/1077))

* API: `dsse.Digest`, `dsse.DigestSet`, and `dsse.Subject` have been added.
  These types can be used with the `StatementBuilder` API as part of in-toto
  `Statement` construction.
  These API are public but are **not considered stable until the next major
  release.**
  ([#1078](https://github.com/sigstore/sigstore-python/pull/1078))

### Changed

* API: `verify_dsse` now rejects bundles with DSSE envelopes that have more than
  one signature, rather than checking all signatures against the same key
  ([#1062](https://github.com/sigstore/sigstore-python/pull/1062))

## [3.0.0]

Maintainers' note: this is a major release, with significant public API and CLI
changes. We **strongly** recommend you read the entries below to fully
understand the changes between `2.x` and `3.x`.

### Added

* API: `Signer.sign_artifact()` has been added, replacing the removed
  `Signer.sign()` API

* API: `Signer.sign_dsse()` has been added. It takes an in-toto `Statement`
  as an input, producing a DSSE-formatted signature rather than a "bare"
  signature ([#804](https://github.com/sigstore/sigstore-python/pull/804))

* API: "v3" Sigstore bundles are now supported during verification
  ([#901](https://github.com/sigstore/sigstore-python/pull/901))

* API: `Verifier.verify(...)` can now take a `Hashed` as an input, performing
  signature verification on a pre-computed hash value
  ([#904](https://github.com/sigstore/sigstore-python/pull/904))

* API: The `sigstore.dsse` module has been been added, including APIs
  for representing in-toto statements and DSSE envelopes
  ([#930](https://github.com/sigstore/sigstore-python/pull/930))

* CLI: The `--trust-config` flag has been added as a global option,
  enabling consistent "BYO PKI" uses of `sigstore` with a single flag
  ([#1010](https://github.com/sigstore/sigstore-python/pull/1010))

* CLI: The `sigstore verify` subcommands can now verify bundles containing
  DSSE entries, such as those produced by
  [GitHub Artifact Attestations](https://docs.github.com/en/actions/security-guides/using-artifact-attestations-to-establish-provenance-for-builds)
  ([#1015](https://github.com/sigstore/sigstore-python/pull/1015))

### Removed

* **BREAKING API CHANGE**: `SigningResult` has been removed.
  The public signing APIs now return `sigstore.models.Bundle`.

* **BREAKING API CHANGE**: `VerificationMaterials` has been removed.
  The public verification APIs now accept `sigstore.models.Bundle`.

* **BREAKING API CHANGE**: `Signer.sign(...)` has been removed. Use
  either `sign_artifact(...)` or `sign_dsse(...)`, depending on whether
  you're signing opaque bytes or an in-toto statement.

* **BREAKING API CHANGE**: `VerificationResult` has been removed.
  The public verification and policy APIs now raise
  `sigstore.errors.VerificationError` on failure.

* **BREAKING CLI CHANGE**: The `--rekor-url` and `--fulcio-url`
  flags have been entirely removed. To configure a custom PKI, use
  `--trust-config`
  ([#1010](https://github.com/sigstore/sigstore-python/pull/1010))

### Changed

* **BREAKING API CHANGE**: `Verifier.verify(...)`  now takes a `bytes | Hashed`
  as its verification input, rather than implicitly receiving the input through
  the `VerificationMaterials` parameter
  ([#904](https://github.com/sigstore/sigstore-python/pull/904))

* **BREAKING API CHANGE**: `VerificationMaterials.rekor_entry(...)` now takes
  a `Hashed` parameter to convey the digest used for Rekor entry lookup
  ([#904](https://github.com/sigstore/sigstore-python/pull/904))

* **BREAKING API CHANGE**: `Verifier.verify(...)` now takes a `sigstore.models.Bundle`,
  instead of a `VerificationMaterials` ([#937](https://github.com/sigstore/sigstore-python/pull/937))

* **BREAKING CLI CHANGE**: `sigstore sign` now emits `{input}.sigstore.json`
  by default instead of `{input}.sigstore`, per the client specification
  ([#1007](https://github.com/sigstore/sigstore-python/pull/1007))

* sigstore-python now requires inclusion proofs in all signing and verification
  flows, regardless of bundle version of input types. Inputs that do not
  have an inclusion proof (such as detached materials) cause an online lookup
  before any further processing is performed
  ([#937](https://github.com/sigstore/sigstore-python/pull/937))

* sigstore-python now generates "v3" bundles by default during signing
  ([#937](https://github.com/sigstore/sigstore-python/pull/937))

* CLI: Bundles are now always verified offline. The offline flag has no effect.
  ([#937](https://github.com/sigstore/sigstore-python/pull/937))

* CLI: "Detached" materials are now always verified online, due to a lack of
  an inclusion proof. Passing `--offline` with detached materials will cause
  an error ([#937](https://github.com/sigstore/sigstore-python/pull/937))

* API: `sigstore.transparency` has been removed, and its pre-existing APIs
  have been re-homed under `sigstore.models`
  ([#990](https://github.com/sigstore/sigstore-python/pull/990))

* API: `oidc.IdentityToken.expected_certificate_subject` has been renamed
  to `oidc.IdentityToken.federated_issuer` to better describe what it actually
  contains. No functional changes have been made to it
  ([#1016](https://github.com/sigstore/sigstore-python/pull/1016))

* API: `policy.Identity` now takes an **optional** OIDC issuer, rather than a
  required one ([#1015](https://github.com/sigstore/sigstore-python/pull/1015))

* CLI: `sigstore verify github` now requires `--cert-identity` **or**
  `--repository`, not just `--cert-identity`
  ([#1015](https://github.com/sigstore/sigstore-python/pull/1015))

## [2.1.5]

## Fixed

* Backported b32ad1bd (slsa-github-generator upgrade) to make release possible

## [2.1.4]

## Fixed

* Pinned `securesystemslib` dependency strictly to prevent future breakage

## [2.1.3]

## Fixed

* Loosened a version constraint on the `sigstore-protobuf-specs` dependency,
  to ease use in testing environments
  ([#943](https://github.com/sigstore/sigstore-python/pull/943))

## [2.1.2]

This is a corrective release for [2.1.1].

## [2.1.1]

### Fixed

* Fixed an incorrect assumption about Rekor checkpoints that future releases
  of Rekor will not uphold ([#891](https://github.com/sigstore/sigstore-python/pull/891))

## [2.1.0]

### Added

* CLI: `sigstore verify`'s subcommands now discover `{input}.sigstore.json`
  by default, in addition to the previous `{input}.sigstore`. The former now
  takes precedence over the latter, and supplying both results in an error
  ([#820](https://github.com/sigstore/sigstore-python/pull/820))

## [2.0.1]

### Fixed

* CLI: When using `--certificate-chain`, read as `bytes` instead of `str`
  as expected by the underlying API ([#796](https://github.com/sigstore/sigstore-python/pull/796))

## [2.0.0]

### Added

* CLI: `sigstore sign` and `sigstore get-identity-token` now support the
  `--oauth-force-oob` option; which has the same behavior as the
  preexisting `SIGSTORE_OAUTH_FORCE_OOB` environment variable
  ([#667](https://github.com/sigstore/sigstore-python/pull/667))

* Version `0.2` of the Sigstore bundle format is now supported
  ([#705](https://github.com/sigstore/sigstore-python/pull/705))

* API addition: `VerificationMaterials.to_bundle()` is a new public API for
  producing a standard Sigstore bundle from `sigstore-python`'s internal
  representation ([#719](https://github.com/sigstore/sigstore-python/pull/719))

* API addition: New method `sign.SigningResult.to_bundle()` allows signing
  applications to serialize to the bundle format that is already usable in
  verification with `verify.VerificationMaterials.from_bundle()`
  ([#765](https://github.com/sigstore/sigstore-python/pull/765))

### Changed

* `sigstore verify` now performs additional verification of Rekor's inclusion
  proofs by cross-checking them against signed checkpoints
  ([#634](https://github.com/sigstore/sigstore-python/pull/634))

* A cached copy of the trust bundle is now included with the distribution
  ([#611](https://github.com/sigstore/sigstore-python/pull/611))

* Stopped emitting .sig and .crt signing outputs by default in `sigstore sign`.
  Sigstore bundles are now preferred
  ([#614](https://github.com/sigstore/sigstore-python/pull/614))

* Trust root configuration now assumes that the TUF repository contains a trust
  bundle, rather than falling back to deprecated individual targets
  ([#626](https://github.com/sigstore/sigstore-python/pull/626))

* API change: the `sigstore.oidc.IdentityToken` API has been stabilized as
  a wrapper for OIDC tokens
  ([#635](https://github.com/sigstore/sigstore-python/pull/635))

* API change: `Signer.sign` now takes a `sigstore.oidc.IdentityToken` for
  its `identity` argument, rather than a "raw" OIDC token
  ([#635](https://github.com/sigstore/sigstore-python/pull/635))

* API change: `Issuer.identity_token` now returns a
  `sigstore.oidc.IdentityToken`, rather than a "raw" OIDC token
  ([#635](https://github.com/sigstore/sigstore-python/pull/635))

* `sigstore verify` is not longer a backwards-compatible alias for
  `sigstore verify identity`, as it was during the 1.0 release series
  ([#642](https://github.com/sigstore/sigstore-python/pull/642))

* API change: the `Signer` API has been broken up into `SigningContext`
  and `Signer`, allowing a `SigningContext` to create individual `Signer`
  instances that correspond to a single `IdentityToken`. This new API
  also enables ephemeral key and certificate reuse across multiple inputs,
  reducing the number of cryptographic operations and network roundtrips
  required when signing more than one input
  ([#645](https://github.com/sigstore/sigstore-python/pull/645))

* `sigstore sign` now uses an ephemeral P-256 keypair, rather than P-384
  ([#662](https://github.com/sigstore/sigstore-python/pull/662))

* API change: `RekorClientError` does not try to always parse response
  content as JSON
  ([#694](https://github.com/sigstore/sigstore-python/pull/694))

* API change: `LogEntry.inclusion_promise` can now be `None`, but only
  if `LogEntry.inclusion_proof` is not `None`
  ([#705](https://github.com/sigstore/sigstore-python/pull/705))

* `sigstore-python`'s minimum supported Python version is now 3.8
  ([#745](https://github.com/sigstore/sigstore-python/pull/745))

### Fixed

* Fixed a case where `sigstore verify` would fail to verify an otherwise valid
  inclusion proof due to an incorrect timerange check
  ([#633](https://github.com/sigstore/sigstore-python/pull/633))

* Removed an unnecessary and backwards-incompatible parameter from the
  `sigstore.oidc.detect_credential` API
  ([#641](https://github.com/sigstore/sigstore-python/pull/641))

* Fixed a case where `sigstore sign` (and `sigstore verify`) could fail while
  using a private instance due to a missing due to a missing `ExtendedKeyUsage`
  in the CA. We now enforce the fact that the TBSPrecertificate signer must be
  a valid CA ([#658](https://github.com/sigstore/sigstore-python/pull/658))

* Fixed a case where identity token retrieval would produce an unhelpful
  error message ([#767](https://github.com/sigstore/sigstore-python/pull/767))

## [1.1.2]

### Fixed

* Updated the `staging-root.json` for recent changes to the Sigstore staging
  instance ([#602](https://github.com/sigstore/sigstore-python/pull/602))

* Switched TUF requests to their CDN endpoints, rather than direct GCS
  access ([#609](https://github.com/sigstore/sigstore-python/pull/609))

## [1.1.1]

### Added

* `sigstore sign` now supports the `--output-directory` flag, which places
  default outputs in the specified directory. Without this flag, default outputs
  are placed adjacent to the signing input.
  ([#627](https://github.com/sigstore/sigstore-python/pull/627))

* The whole test suite can now be run locally with `make test-interactive`.
  ([#576](https://github.com/sigstore/sigstore-python/pull/576))
  Users will be prompted to authenticate with their identity provider twice to
  generate staging and production OIDC tokens, which are used to test the
  `sigstore.sign` module. All signing tests need to be completed before token
  expiry, which is currently 60 seconds after issuance.

* Network-related errors from the `sigstore._internal.tuf` module now have better
  diagnostics.
  ([#525](https://github.com/sigstore/sigstore-python/pull/525))

### Changed

* Replaced ambient credential detection logic with the `id` package
  ([#535](https://github.com/sigstore/sigstore-python/pull/535))

* Revamped error diagnostics reporting. All errors with diagnostics now implement
  `sigstore.errors.Error`.

* Trust root materials are now retrieved from a single trust bundle,
  if it is available via TUF
  ([#542](https://github.com/sigstore/sigstore-python/pull/542))

* Improved diagnostics around Signed Certificate Timestamp verification failures.
  ([#555](https://github.com/sigstore/sigstore-python/pull/555))

### Fixed

* Fixed a bug in TUF target handling revealed by changes to the production
  and staging TUF repos
  ([#522](https://github.com/sigstore/sigstore-python/pull/522))

## [1.1.0]

### Added

* `sigstore sign` now supports Sigstore bundles, which encapsulate the same
  state as the default `{input}.crt`, `{input}.sig`, and `{input}.rekor`
  files combined. The default output for the Sigstore bundle is
  `{input}.sigstore`; this can be disabled with `--no-bundle` or changed with
  `--bundle <FILE>`
  ([#465](https://github.com/sigstore/sigstore-python/pull/465))

* `sigstore verify` now supports Sigstore bundles. By default, `sigstore` looks
  for an `{input}.sigstore`; this can be changed with `--bundle <FILE>` or the
  legacy method of verification can be used instead via the `--signature` and
  `--certificate` flags
  ([#478](https://github.com/sigstore/sigstore-python/pull/478))

* `sigstore verify identity` and `sigstore verify github` now support the
  `--offline` flag, which tells `sigstore` to do offline transparency log
  entry verification. This option replaces the unstable
  `--require-rekor-offline` option, which has been removed
  ([#478](https://github.com/sigstore/sigstore-python/pull/478))

### Fixed

* Constrained our dependency on `pyOpenSSL` to `>= 23.0.0` to prevent
  a runtime error caused by incompatible earlier versions
  ([#448](https://github.com/sigstore/sigstore-python/pull/448))

### Removed

* `--rekor-bundle` and `--require-rekor-offline` have been removed entirely,
  as their functionality have been wholly supplanted by Sigstore bundle support
  and the new `sigstore verify --offline` flag
  ([#478](https://github.com/sigstore/sigstore-python/pull/478))

## [1.0.0]

### Changed

* `sigstore.rekor` is now `sigstore.transparency`, and its constituent APIs
  have been renamed to removed implementation detail references
  ([#402](https://github.com/sigstore/sigstore-python/pull/402))

* `sigstore.transparency.RekorEntryMissing` is now `LogEntryMissing`
  ([#414](https://github.com/sigstore/sigstore-python/pull/414))

### Fixed

* The TUF network timeout has been relaxed from 4 seconds to 30 seconds,
  which should reduce the likelihood of spurious timeout errors in environments
  like GitHub Actions ([#432](https://github.com/sigstore/sigstore-python/pull/432))

## [0.10.0]

### Added

* `sigstore` now supports the `-v`/`--verbose` flag as an alternative to
  `SIGSTORE_LOGLEVEL` for debug logging
  ([#372](https://github.com/sigstore/sigstore-python/pull/372))

* The `sigstore verify identity` has been added, and is functionally
  equivalent to the existing `sigstore verify` subcommand.
  `sigstore verify` is unchanged, but will be marked deprecated in a future
  stable version of `sigstore-python`
  ([#379](https://github.com/sigstore/sigstore-python/pull/379))

* `sigstore` now has a public, importable Python API! You can find its
  documentation [here](https://sigstore.github.io/sigstore-python/)
  ([#383](https://github.com/sigstore/sigstore-python/pull/383))

* `sigstore --staging` is now the intended way to request Sigstore's staging
   instance, rather than per-subcommand options like `sigstore sign --staging`.
   The latter is unchanged, but will be marked deprecated in a future stable
   version of `sigstore-python`
   ([#383](https://github.com/sigstore/sigstore-python/pull/383))

* The per-subcommand options `--rekor-url` and `--rekor-root-pubkey` have been
  moved to the top-level `sigstore` command. Their subcommand forms are unchanged
  and will continue to work, but will be marked deprecated in a future stable
  version of `sigstore-python`
  ([#381](https://github.com/sigstore/sigstore-python/pull/383))

* `sigstore verify github` has been added, allowing for verification of
  GitHub-specific claims within given certificate(s)
  ([#381](https://github.com/sigstore/sigstore-python/pull/381))

### Changed

* The default behavior of `SIGSTORE_LOGLEVEL` has changed; the logger
  configured is now the `sigstore.*` hierarchy logger, rather than the "root"
  logger ([#372](https://github.com/sigstore/sigstore-python/pull/372))

* The caching mechanism used for TUF has been changed slightly, to use
  more future-proof paths ([#373](https://github.com/sigstore/sigstore-python/pull/373))

### Fixed

* Fulcio certificate handling now includes "inactive" but still valid certificates,
  allowing users to verify older signatures without custom certificate chains
  ([#386](https://github.com/sigstore/sigstore-python/pull/386))

## [0.9.0]

### Added

* `sigstore verify` now supports `--certificate-chain` and `--rekor-url`
  during verification. Ordinary uses (i.e. the default or `--staging`)
  are not affected ([#323](https://github.com/sigstore/sigstore-python/pull/323))

### Changed

* `sigstore sign` and `sigstore verify` now stream their input, rather than
  consuming it into a single buffer
  ([#329](https://github.com/sigstore/sigstore-python/pull/329))

* A series of Python 3.11 deprecation warnings were eliminated
  ([#341](https://github.com/sigstore/sigstore-python/pull/341))

* The "splash" page presented to users during the OAuth flow has been updated
  to reflect the user-friendly page added to `cosign`
  ([#356](https://github.com/sigstore/sigstore-python/pull/356))

* `sigstore` now uses TUF to retrieve its trust material for Fulcio and Rekor,
  replacing the material that was previously baked into `sigstore._store`
  ([#351](https://github.com/sigstore/sigstore-python/pull/351))

### Removed
* CLI: The `--certificate-chain`, `--rekor-root-pubkey` and `-ctfe` flags have been entirely removed ([#936](https://github.com/sigstore/sigstore-python/pull/936))


<!--Release URLs -->
[Unreleased]: https://github.com/sigstore/sigstore-python/compare/v3.6.2...HEAD
[3.6.2]: https://github.com/sigstore/sigstore-python/compare/v3.6.1...v3.6.2
[3.6.1]: https://github.com/sigstore/sigstore-python/compare/v3.6.0...v3.6.1
[3.6.0]: https://github.com/sigstore/sigstore-python/compare/v3.5.3...v3.6.0
[3.5.3]: https://github.com/sigstore/sigstore-python/compare/v3.5.2...v3.5.3
[3.5.2]: https://github.com/sigstore/sigstore-python/compare/v3.5.1...v3.5.2
[3.5.1]: https://github.com/sigstore/sigstore-python/compare/v3.5.0...v3.5.1
[3.5.0]: https://github.com/sigstore/sigstore-python/compare/v3.4.0...v3.5.0
[3.4.0]: https://github.com/sigstore/sigstore-python/compare/v3.3.0...v3.4.0
[3.3.0]: https://github.com/sigstore/sigstore-python/compare/v3.2.0...v3.3.0
[3.2.0]: https://github.com/sigstore/sigstore-python/compare/v3.1.0...v3.2.0
[3.1.0]: https://github.com/sigstore/sigstore-python/compare/v3.0.0...v3.1.0
[3.0.0]: https://github.com/sigstore/sigstore-python/compare/v2.1.5...v3.0.0
[2.1.5]: https://github.com/sigstore/sigstore-python/compare/v2.1.4...v2.1.5
[2.1.4]: https://github.com/sigstore/sigstore-python/compare/v2.1.3...v2.1.4
[2.1.3]: https://github.com/sigstore/sigstore-python/compare/v2.1.2...v2.1.3
[2.1.2]: https://github.com/sigstore/sigstore-python/compare/v2.1.1...v2.1.2
[2.1.1]: https://github.com/sigstore/sigstore-python/compare/v2.1.0...v2.1.1
[2.1.0]: https://github.com/sigstore/sigstore-python/compare/v2.0.1...v2.1.0
[2.0.1]: https://github.com/sigstore/sigstore-python/compare/v2.0.0...v2.0.1
[2.0.0]: https://github.com/sigstore/sigstore-python/compare/v1.1.2...v2.0.0
[1.1.2]: https://github.com/sigstore/sigstore-python/compare/v1.1.1...v1.1.2
[1.1.1]: https://github.com/sigstore/sigstore-python/compare/v1.1.0...v1.1.1
[1.1.0]: https://github.com/sigstore/sigstore-python/compare/v1.0.0...v1.1.0
[1.0.0]: https://github.com/sigstore/sigstore-python/compare/v0.10.0...v1.0.0
[0.10.0]: https://github.com/sigstore/sigstore-python/compare/v0.9.0...v0.10.0
[0.9.0]: https://github.com/sigstore/sigstore-python/compare/v0.8.3...v0.9.0<|MERGE_RESOLUTION|>--- conflicted
+++ resolved
@@ -24,17 +24,12 @@
 * TSA: Changed the Timestamp Authority requests to explicitly use sha256 for message digests.
   [#1373](https://github.com/sigstore/sigstore-python/pull/1373)
 
-<<<<<<< HEAD
 * TSA: Correctly verify timestamps with hashes other than SHA-256. Currently supported
   algorithms are SHA-256, SHA-384, SHA-512.
   [#1373](https://github.com/sigstore/sigstore-python/pull/1373)
 
-* Fixed the certificate calidity period check for Timestamp Authorities (TSA).
-  Certificates need not have and end date, while still requiring a start date.
-=======
 * Fixed the certificate validity period check for Timestamp Authorities (TSA).
   Certificates need not have an end date, while still requiring a start date.
->>>>>>> 6f52d7c9
   [#1368](https://github.com/sigstore/sigstore-python/pull/1368)
 
 * Made Rekor client more compatible with Rekor v2 by removing trailing slashes
