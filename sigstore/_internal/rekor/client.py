--- conflicted
+++ resolved
@@ -461,8 +461,10 @@
         self.session.close()
 
     @classmethod
-<<<<<<< HEAD
     def production(cls, updater: TrustUpdater) -> RekorClient:
+        """
+        Returns a `RekorClient` populated with the default Rekor production instance.
+        """
         rekor_key = updater.get_rekor_key()
         ctfe_keys = updater.get_ctfe_keys()
 
@@ -470,26 +472,13 @@
 
     @classmethod
     def staging(cls, updater: TrustUpdater) -> RekorClient:
+        """
+        Returns a `RekorClient` populated with the default Rekor staging instance.
+        """
         rekor_key = updater.get_rekor_key()
         ctfe_keys = updater.get_ctfe_keys()
 
         return cls(STAGING_REKOR_URL, rekor_key, CTKeyring(ctfe_keys))
-=======
-    def production(cls) -> RekorClient:
-        """
-        Returns a `RekorClient` populated with the default Rekor production instance.
-        """
-        return cls(
-            DEFAULT_REKOR_URL, _DEFAULT_REKOR_ROOT_PUBKEY, CTKeyring.production()
-        )
-
-    @classmethod
-    def staging(cls) -> RekorClient:
-        """
-        Returns a `RekorClient` populated with the default Rekor staging instance.
-        """
-        return cls(STAGING_REKOR_URL, _STAGING_REKOR_ROOT_PUBKEY, CTKeyring.staging())
->>>>>>> ef3ccfc8
 
     @property
     def log(self) -> RekorLog:
